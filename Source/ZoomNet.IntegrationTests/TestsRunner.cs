using Microsoft.Extensions.Logging;
using System;
using System.IO;
using System.Linq;
using System.Net;
using System.Threading;
using System.Threading.Tasks;
using ZoomNet.IntegrationTests.Tests;

namespace ZoomNet.IntegrationTests
{
	internal class TestsRunner
	{
		private const int MAX_ZOOM_API_CONCURRENCY = 5;
		private const int TEST_NAME_MAX_LENGTH = 25;
		private const string SUCCESSFUL_TEST_MESSAGE = "Completed successfully";

		private enum ResultCodes
		{
			Success = 0,
			Exception = 1,
			Cancelled = 1223
		}

		private enum ConnectionMethods
		{
			Jwt = 0,
			OAuth = 1
		}

		private readonly ILoggerFactory _loggerFactory;

		public TestsRunner(ILoggerFactory loggerFactory)
		{
			_loggerFactory = loggerFactory;
		}

		public async Task<int> RunAsync()
		{
			// -----------------------------------------------------------------------------
			// Do you want to proxy requests through Fiddler? Can be useful for debugging.
			var useFiddler = true;
			var fiddlerPort = 8888; // By default Fiddler4 uses port 8888 and Fiddler Everywhere uses port 8866

			// Do you want to use JWT or OAuth?
			var connectionMethod = ConnectionMethods.OAuth;
			// -----------------------------------;------------------------------------------

			// Configure ZoomNet client
			IConnectionInfo connectionInfo;
			if (connectionMethod == ConnectionMethods.Jwt)
			{
				var apiKey = Environment.GetEnvironmentVariable("ZOOM_JWT_APIKEY", EnvironmentVariableTarget.User);
				var apiSecret = Environment.GetEnvironmentVariable("ZOOM_JWT_APISECRET", EnvironmentVariableTarget.User);
				connectionInfo = new JwtConnectionInfo(apiKey, apiSecret);
			}
			else
			{
				var clientId = Environment.GetEnvironmentVariable("ZOOM_OAUTH_CLIENTID", EnvironmentVariableTarget.User);
				var clientSecret = Environment.GetEnvironmentVariable("ZOOM_OAUTH_CLIENTSECRET", EnvironmentVariableTarget.User);

				var refreshToken = Environment.GetEnvironmentVariable("ZOOM_OAUTH_REFRESHTOKEN", EnvironmentVariableTarget.User);
				var accessToken = Environment.GetEnvironmentVariable("ZOOM_OAUTH_ACCESSTOKEN", EnvironmentVariableTarget.User);
				connectionInfo = new OAuthConnectionInfo(clientId, clientSecret, refreshToken, accessToken,
					(newRefreshToken, newAccessToken) =>
					{
						Environment.SetEnvironmentVariable("ZOOM_OAUTH_REFRESHTOKEN", newRefreshToken, EnvironmentVariableTarget.User);
						Environment.SetEnvironmentVariable("ZOOM_OAUTH_ACCESSTOKEN", newAccessToken, EnvironmentVariableTarget.User);
					});

				//var authorizationCode = "<-- the code generated by Zoom when the app is authorized by the user -->";
				//connectionInfo = new OAuthConnectionInfo(clientId, clientSecret, authorizationCode,
				//	(newRefreshToken, newAccessToken) =>
				//	{
				//		Environment.SetEnvironmentVariable("ZOOM_OAUTH_REFRESHTOKEN", newRefreshToken, EnvironmentVariableTarget.User);
				//		Environment.SetEnvironmentVariable("ZOOM_OAUTH_ACCESSTOKEN", newAccessToken, EnvironmentVariableTarget.User);
				//	});
			}

			var userId = Environment.GetEnvironmentVariable("ZOOM_USERID");
			var proxy = useFiddler ? new WebProxy($"http://localhost:{fiddlerPort}") : null;
			var client = new ZoomClient(connectionInfo, proxy, null, _loggerFactory.CreateLogger<ZoomClient>());

			// Configure Console
			var source = new CancellationTokenSource();
			Console.CancelKeyPress += (s, e) =>
			{
				e.Cancel = true;
				source.Cancel();
			};

			// Ensure the Console is tall enough and centered on the screen
			if (OperatingSystem.IsWindows()) Console.WindowHeight = Math.Min(60, Console.LargestWindowHeight);
			ConsoleUtils.CenterConsole();

			// These are the integration tests that we will execute
			var integrationTests = new Type[]
			{
				typeof(Accounts),
				typeof(Chat),
				typeof(CloudRecordings),
				typeof(Contacts),
				typeof(Dashboards),
				typeof(Locations),
				typeof(Meetings),
<<<<<<< HEAD
				typeof(Rooms),
=======
				typeof(Roles),
>>>>>>> 2717cdce
				typeof(Users),
				typeof(Webinars),
				typeof(Reports)
			};

			// Execute the async tests in parallel (with max degree of parallelism)
			var results = await integrationTests.ForEachAsync(
				async testType =>
				{
					var log = new StringWriter();

					try
					{
						var integrationTest = (IIntegrationTest)Activator.CreateInstance(testType);
						await integrationTest.RunAsync(userId, client, log, source.Token).ConfigureAwait(false);
						return (TestName: testType.Name, ResultCode: ResultCodes.Success, Message: SUCCESSFUL_TEST_MESSAGE);
					}
					catch (OperationCanceledException)
					{
						await log.WriteLineAsync($"-----> TASK CANCELLED").ConfigureAwait(false);
						return (TestName: testType.Name, ResultCode: ResultCodes.Cancelled, Message: "Task cancelled");
					}
					catch (Exception e)
					{
						var exceptionMessage = e.GetBaseException().Message;
						await log.WriteLineAsync($"-----> AN EXCEPTION OCCURRED: {exceptionMessage}").ConfigureAwait(false);
						return (TestName: testType.Name, ResultCode: ResultCodes.Exception, Message: exceptionMessage);
					}
					finally
					{
						lock (Console.Out)
						{
							Console.Out.WriteLine(log.ToString());
						}
					}
				}, MAX_ZOOM_API_CONCURRENCY)
			.ConfigureAwait(false);

			// Display summary
			var summary = new StringWriter();
			await summary.WriteLineAsync("\n\n**************************************************").ConfigureAwait(false);
			await summary.WriteLineAsync("******************** SUMMARY *********************").ConfigureAwait(false);
			await summary.WriteLineAsync("**************************************************").ConfigureAwait(false);

			foreach (var (TestName, ResultCode, Message) in results.OrderBy(r => r.TestName).ToArray())
			{
				var name = TestName.Length <= TEST_NAME_MAX_LENGTH ? TestName : TestName.Substring(0, TEST_NAME_MAX_LENGTH - 3) + "...";
				await summary.WriteLineAsync($"{name.PadRight(TEST_NAME_MAX_LENGTH, ' ')} : {Message}").ConfigureAwait(false);
			}

			await summary.WriteLineAsync("**************************************************").ConfigureAwait(false);
			await Console.Out.WriteLineAsync(summary.ToString()).ConfigureAwait(false);

			// Prompt user to press a key in order to allow reading the log in the console
			var promptLog = new StringWriter();
			await promptLog.WriteLineAsync("\n\n**************************************************").ConfigureAwait(false);
			await promptLog.WriteLineAsync("Press any key to exit").ConfigureAwait(false);
			ConsoleUtils.Prompt(promptLog.ToString());

			// Return code indicating success/failure
			var resultCode = (int)ResultCodes.Success;
			if (results.Any(result => result.ResultCode != ResultCodes.Success))
			{
				if (results.Any(result => result.ResultCode == ResultCodes.Exception)) resultCode = (int)ResultCodes.Exception;
				else if (results.Any(result => result.ResultCode == ResultCodes.Cancelled)) resultCode = (int)ResultCodes.Cancelled;
				else resultCode = (int)results.First(result => result.ResultCode != ResultCodes.Success).ResultCode;
			}

			return await Task.FromResult(resultCode);
		}
	}
}<|MERGE_RESOLUTION|>--- conflicted
+++ resolved
@@ -103,11 +103,8 @@
 				typeof(Dashboards),
 				typeof(Locations),
 				typeof(Meetings),
-<<<<<<< HEAD
+				typeof(Roles),
 				typeof(Rooms),
-=======
-				typeof(Roles),
->>>>>>> 2717cdce
 				typeof(Users),
 				typeof(Webinars),
 				typeof(Reports)
