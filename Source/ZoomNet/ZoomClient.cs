--- conflicted
+++ resolved
@@ -129,21 +129,20 @@
 		public IPastWebinars PastWebinars { get; private set; }
 
 		/// <summary>
-<<<<<<< HEAD
+		/// Gets the resource which allows you to manage roles.
+		/// </summary>
+		/// <value>
+		/// The roles resource.
+		/// </value>
+		public IRoles Roles { get; private set; }
+
+		/// <summary>
 		/// Gets the resource which allows you to manage rooms.
 		/// </summary>
 		/// <value>
 		/// The rooms resource.
 		/// </value>
 		public IRooms Rooms { get; private set; }
-=======
-		/// Gets the resource which allows you to manage roles.
-		/// </summary>
-		/// <value>
-		/// The roles resource.
-		/// </value>
-		public IRoles Roles { get; private set; }
->>>>>>> 2717cdce
 
 		/// <summary>
 		/// Gets the resource which allows you to manage users.
@@ -264,11 +263,8 @@
 			Meetings = new Meetings(_fluentClient);
 			PastMeetings = new PastMeetings(_fluentClient);
 			PastWebinars = new PastWebinars(_fluentClient);
-<<<<<<< HEAD
+			Roles = new Roles(_fluentClient);
 			Rooms = new Rooms(_fluentClient);
-=======
-			Roles = new Roles(_fluentClient);
->>>>>>> 2717cdce
 			Users = new Users(_fluentClient);
 			Webinars = new Webinars(_fluentClient);
 			Dashboards = new Dashboards(_fluentClient);
