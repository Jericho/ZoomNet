--- conflicted
+++ resolved
@@ -81,21 +81,20 @@
 		IPastWebinars PastWebinars { get; }
 
 		/// <summary>
-<<<<<<< HEAD
-		/// Gets the resource which allows you to manage rooms.
-		/// </summary>
-		/// <value>
-		/// The rooms resource.
-		/// </value>
-		IRooms Rooms { get; }
-=======
 		/// Gets the resource which allows you to manage roles.
 		/// </summary>
 		/// <value>
 		/// The roles resource.
 		/// </value>
 		IRoles Roles { get; }
->>>>>>> 2717cdce
+
+		/// <summary>
+    /// Gets the resource which allows you to manage rooms.
+		/// </summary>
+		/// <value>
+		/// The rooms resource.
+		/// </value>
+		IRooms Rooms { get; }
 
 		/// <summary>
 		/// Gets the resource which allows you to manage users.
